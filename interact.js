--- conflicted
+++ resolved
@@ -2341,17 +2341,8 @@
     function dragMove (event) {
         checkAndPreventDefault(event, target);
 
-<<<<<<< HEAD
-        var dragEvent,
-            dragEnterEvent,
-            dragLeaveEvent,
-            dropTarget,
-            leaveDropTarget,
-            draggableElement = target._element;
-=======
         var starting = !dragging,
             dragEvent;
->>>>>>> dd8758ed
 
         if (starting) {
             dragEvent = new InteractEvent(downEvent, 'drag', 'start');
@@ -2374,12 +2365,8 @@
 
         dragEvent  = new InteractEvent(event, 'drag', 'move');
 
-<<<<<<< HEAD
-        var drop = getDrop(dragEvent, draggableElement);
-=======
         var draggableElement = target._element,
-            drop = getDrop(dragEvent, draggableElement, starting);
->>>>>>> dd8758ed
+            drop = getDrop(dragEvent, draggableElement);
 
         dropTarget = drop.dropzone;
         dropElement = drop.element;
