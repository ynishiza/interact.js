--- conflicted
+++ resolved
@@ -1279,21 +1279,10 @@
                 dx = this[sourceX] - prevEvent[sourceX];
                 dy = this[sourceY] - prevEvent[sourceY];
 
-<<<<<<< HEAD
-            if (this.snap && this.snap.locked) {
-                dx = this.snap.realX;
-                dy = this.snap.realY;
-            }
-            else {
-                dx = this.pageX;
-                dy = this.pageY;
-            }
-=======
                 if (this.snap && this.snap.locked) {
                     dx -= this.snap.dx;
                     dy -= this.snap.dy;
                 }
->>>>>>> 9e8d3e10
 
                 if (this.restrict) {
                     dx -= this.restrict.dx;
@@ -1327,17 +1316,6 @@
                 this.velocityX = dx / dt;
                 this.velocityY = dy / dt;
             }
-<<<<<<< HEAD
-
-            // Avoid infinite speed by using min dt of 1ms
-            if (dt <= 0) { dt = 0.001; }
-
-            // speed and velocity in pixels per second
-            this.speed = hypot(dx, dy) / dt;
-            this.velocityX = dx / dt;
-            this.velocityY = dy / dt;
-=======
->>>>>>> 9e8d3e10
         }
 
         if (phase === 'inertiastart') {
@@ -1737,22 +1715,15 @@
     }
 
     function pointerMove (event, preEnd) {
-<<<<<<< HEAD
+        if (!(event instanceof InteractEvent)) {
+            setEventXY(curCoords, event);
+        }
+
+        pointerWasMoved = true;
+
         if (pointerIsDown
             // ignore movement while inertia is active
             && (!inertiaStatus.active || (event instanceof InteractEvent && /inertiastart/.test(event.type)))) {
-
-            if (x0 === prevX && y0 === prevY) {
-                pointerWasMoved = true;
-            }
-=======
-        if (!(event instanceof InteractEvent)) {
-            setEventXY(curCoords, event);
-        }
-
-        if (pointerIsDown) {
-            pointerWasMoved = true;
->>>>>>> 9e8d3e10
 
             if (prepared && target) {
                 var shouldRestrict = target.options.restrictEnabled && (!target.options.restrict.endOnly || preEnd),
@@ -2149,7 +2120,7 @@
                 if (target.options.snapEnabled && target.options.snap.endOnly) {
                     var snap = setSnapping(event, statusObject);
 
-                    if (snap.inRange) {
+                    if (snap.locked) {
                         inertiaStatus.modifiedXe += snap.dx;
                         inertiaStatus.modifiedYe += snap.dy;
                     }
@@ -2425,7 +2396,7 @@
                     move      = phases.onmove      || phases.onMove      || phases.move,
                     end       = phases.onend       || phases.onEnd       || phases.end;
 
-                    inertiastart = phases.oninertiastart || phases.onInertiaStart || phases.inertiastart,
+                var inertiastart = phases.oninertiastart || phases.onInertiaStart || phases.inertiastart;
 
                 action = 'on' + action;
 
